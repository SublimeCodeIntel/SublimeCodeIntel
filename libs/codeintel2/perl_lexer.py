# ***** BEGIN LICENSE BLOCK *****
# Version: MPL 1.1/GPL 2.0/LGPL 2.1
# 
# The contents of this file are subject to the Mozilla Public License
# Version 1.1 (the "License"); you may not use this file except in
# compliance with the License. You may obtain a copy of the License at
# http://www.mozilla.org/MPL/
# 
# Software distributed under the License is distributed on an "AS IS"
# basis, WITHOUT WARRANTY OF ANY KIND, either express or implied. See the
# License for the specific language governing rights and limitations
# under the License.
# 
# The Original Code is Komodo code.
# 
# The Initial Developer of the Original Code is ActiveState Software Inc.
# Portions created by ActiveState Software Inc are Copyright (C) 2000-2007
# ActiveState Software Inc. All Rights Reserved.
# 
# Contributor(s):
#   ActiveState Software Inc
# 
# Alternatively, the contents of this file may be used under the terms of
# either the GNU General Public License Version 2 or later (the "GPL"), or
# the GNU Lesser General Public License Version 2.1 or later (the "LGPL"),
# in which case the provisions of the GPL or the LGPL are applicable instead
# of those above. If you wish to allow use of your version of this file only
# under the terms of either the GPL or the LGPL, and not to allow others to
# use your version of this file under the terms of the MPL, indicate your
# decision by deleting the provisions above and replace them with the notice
# and other provisions required by the GPL or the LGPL. If you do not delete
# the provisions above, a recipient may use your version of this file under
# the terms of any one of the MPL, the GPL or the LGPL.
# 
# ***** END LICENSE BLOCK *****
#
# Contributors:
#   Eric Promislow (EricP@ActiveState.com)

"""
Perl lexing support for codeintel/perlcile.py

Get all the lexed tokens from SilverCity, and then return them
on demand to the caller (usually a Perl pseudo-parser).

Usage:
import perl_lexer
lexer = lex_wrapper.Lexer(code)
while 1:
    tok = lexer.get_next_token()
    if tok[0] == EOF_STYLE:
        break;
    # tok is an array of (style, text, start-col, start-line, end-col, end-line)
    # column and line numbers are all zero-based.
"""

import copy
import re
import sys
import string

import SilverCity
from SilverCity import Perl, ScintillaConstants
import shared_lexer
from shared_lexer import EOF_STYLE

pod_markings = re.compile('^=(?:head|item|cut)', re.M)

class PerlLexerClassifier:
    """ This classifier is similar to the parser-level classifier, but
    it works on the SilverCity "raw" tokens as opposed to the
    tokens that get created by the lexer layer.  There should be some
    folding though."""    

    def is_comment(self, ttype):
        return ttype in (ScintillaConstants.SCE_PL_COMMENTLINE,
                         ScintillaConstants.SCE_PL_POD)
        
    @property
    def style_comment(self):
        return ScintillaConstants.SCE_PL_COMMENTLINE
        
    @property
    def style_default(self):
        return ScintillaConstants.SCE_PL_DEFAULT

    @property
    def style_operator(self):
        return ScintillaConstants.SCE_PL_OPERATOR


class _CommonLexer(shared_lexer.Lexer):
    def __init__(self):
        shared_lexer.Lexer.__init__(self)
        self.q = []
        self.multi_char_ops = self.build_dict('-> ++ -- ** =~ !~ << >> <= >= == != <=> && || ... .. => <<= >>= &&= ||= ~*= /= %= += -= .= &= |= ^= ::')

class PerlLexer(_CommonLexer):
    def __init__(self, code, provide_full_docs=True):
        _CommonLexer.__init__(self)
        self.q = []
        self.classifier = PerlLexerClassifier()
        self._provide_full_docs = provide_full_docs
        Perl.PerlLexer().tokenize_by_style(code, self._fix_token_list)
        # self._fix_token_list(q_tmp) # Updates self.q in place
        self.string_types = [ScintillaConstants.SCE_PL_STRING,
                         ScintillaConstants.SCE_PL_CHARACTER,
                         ScintillaConstants.SCE_PL_HERE_Q,
                         ScintillaConstants.SCE_PL_HERE_QQ,
                         ScintillaConstants.SCE_PL_STRING_QW,
                         ScintillaConstants.SCE_PL_STRING_Q,
                         ScintillaConstants.SCE_PL_STRING_QQ,
                         ScintillaConstants.SCE_PL_STRING_QX
                         ]
        
    def _fix_token_list(self, **tok):
        """ SilverCity doesn't know much about Perl, and breaks in two ways:
        1. It doesn't know how to separate sequences of characters into
        separate tokens.
        2. It doesn't know how to map DATASECTIONs into POD sequences.
        
        It's easier to do this once before processing tokens individually.
        
        This should all be done in silvercity.  Doing this has leaked the
        whole silvercity abstraction into this module, and it doesn't
        belong here.  This routine works with SilverCity tokens, not
        shared_lexer Tokens.
        """
        if tok['start_column'] > shared_lexer.MAX_REASONABLE_LIMIT:
            return
        ttype = tok['style']
        tval = tok['text']
        if ttype in (ScintillaConstants.SCE_PL_OPERATOR,
                     ScintillaConstants.SCE_PL_VARIABLE_INDEXER) and len(tok['text']) > 1:
            # Scineplex doesn't know how to split some sequences of styled characters
            # into syntactically different tokens, so we do it here.
            # A sequence of characters might need to be split into more than one token.
            # Push all but the last token on the pending block.
            self.append_split_tokens(tok, self.multi_char_ops, self.q)
        elif ttype == ScintillaConstants.SCE_PL_IDENTIFIER:
            tok['text'] = tok['text'].strip()
            self.q.append(tok)
        elif (not self._provide_full_docs) and \
                ttype in (ScintillaConstants.SCE_PL_DATASECTION,
                          ScintillaConstants.SCE_PL_POD):
            pass
        elif ttype == ScintillaConstants.SCE_PL_DATASECTION:
            if pod_markings.search(tval):
                # putback (KWD package), (ID main), (OP ;), (POD this)
                col = tok['start_column']
                for new_vals in ((ScintillaConstants.SCE_PL_WORD, "package"),
                                 (ScintillaConstants.SCE_PL_IDENTIFIER, "main"),
                                 (ScintillaConstants.SCE_PL_OPERATOR, ";")):
                    new_type, new_text = new_vals
                    new_tok = copy.copy(tok)
                    new_tok['text'] = new_text
                    new_tok['style'] = new_type
                    new_tok['start_column'] = col
                    new_tok['end_column'] = col + len(new_text) - 1
                    col = new_tok['end_column'] + 1
                    self.q.append(new_tok)
                tok['style'] = ScintillaConstants.SCE_PL_POD
                tok['text'] = tval;
                tok['start_column'] = col
                if tok['start_line'] == tok['end_line']:
                    tok['end_column'] = tok['start_line'] + len(tok['text']) - 1
                self.q.append(tok)
            else:
                # End of the queue => EOF
                pass
        else:
            self.q.append(tok)

class PerlMultiLangLexer(_CommonLexer):
    def __init__(self, token_source):
        _CommonLexer.__init__(self)
        self.csl_tokens = []
        # http://www.mozilla.org/js/language/grammar14.html
        self.js_multi_char_ops = self.build_dict('++ -- << >> >>> <= >= == != === !== && || *= /= %= += -= <<= >>= >>>= &= ^= |=')
        self.string_types = [ScintillaConstants.SCE_UDL_SSL_STRING
                ]
        self.classifier = shared_lexer.UDLLexerClassifier()
        self._contains_ssl = False
        self._build_tokens(token_source)

    def _build_tokens(self, token_source):
        while True:
            try:
                tok = token_source.next()
                self._fix_token_list(tok)
            except StopIteration:
                break
    
    def _fix_token_list(self, tok):
        """See perl_lexer.py for details on what this routine does."""
        ttype = tok['style']
        tval = tok['text']
        if self.is_udl_csl_family(ttype):
            if ttype == ScintillaConstants.SCE_UDL_CSL_OPERATOR and len(tval) > 1:
                # Point the token splitter to the correct token queue
                self.append_split_tokens(tok, self.js_multi_char_ops,
                                         self.csl_tokens)
            else:
                self.csl_tokens.append(tok)
        elif self.is_udl_ssl_family(ttype):
            if tok['style'] == ScintillaConstants.SCE_UDL_SSL_OPERATOR and len(tok['text']) > 1:
                self.append_split_tokens(tok, self.multi_char_ops, self.q)
            else:
                self.q.append(tok)
            self._contains_ssl = True
        # See comment in RubyMultiLangLexer._fix_token_list
        # on why we probably don't need this code.
        #elif self.is_udl_tpl_family(ttype):
        #    self._contains_ssl = True

    def get_csl_tokens(self):
        return self.csl_tokens

    def has_perl_code(self):
        return self._contains_ssl

def provide_sample_code():
    return r"""use LWP::UserAgent;

# full-line comment
# comment at start of line
 # comment at col 1
  # comment at col 2

my $a = Foo->new();

{
package Foo;

sub new {
   my ($class, %args) = @_;
   my $self = {count => 0, list = [] };
   bless $self, (ref $class || $class);
}

func f_m  ($self, $arg) {
    push @{$self->{list}}, $arg;
    $self->{count} += 1;
    $arg;
}

method m_m ($arg) {
    push @{$self->{list}}, $arg;
    $self->{count} += 1;
    $arg;
}

sub m {
    my ($self, $arg) = @_;
    push @{$self->{list}}, $arg;
    $self->{count} += 1;
    $arg;
}

sub no_paren {
  my ($a, $b,
     $c) = $_;
  print "blah";
}

sub our_generate { my $self = shift; my $file_info = shift;
  $self->{info} = info;
  $self->{files} = [];
  $self->{classes} = [];
  $self->{hyperlinks} = {};
  #comment on what test_fn does
  # more...

  sub test_fn {
        my ($a, $b, $c, $d, $e) = @_;
        $b |= 'val1';
        $c |= f(3);
       print "nothing\n";   # end-of-line comment
       print qq(percent string\n);
    }

<<<<<<< HEAD
}
}
"""
=======
   }
   }
>>>>>>> 4abbf47d

func test_func( $var1, $var2, $var4) {
    return join ', ', ($var1, $var2, $var4);
}
"""

if __name__ == "__main__":
    shared_lexer.main(sys.argv, provide_sample_code, PerlLexer)<|MERGE_RESOLUTION|>--- conflicted
+++ resolved
@@ -279,14 +279,6 @@
        print qq(percent string\n);
     }
 
-<<<<<<< HEAD
-}
-}
-"""
-=======
-   }
-   }
->>>>>>> 4abbf47d
 
 func test_func( $var1, $var2, $var4) {
     return join ', ', ($var1, $var2, $var4);
